"""Main orchestration pipeline for agentic distillation."""

from __future__ import annotations

import json
import random
import threading
import time
from concurrent.futures import FIRST_COMPLETED, Future, ThreadPoolExecutor, wait
from copy import deepcopy
from datetime import datetime
from typing import Any, Callable, Dict, Iterable, List, Optional, Tuple

from rich.console import Console
from rich.progress import Progress, TaskID

from ..config import (
    DistillationConfig,
    EndpointPoolConfig,
    ModelEndpointConfig,
    ScenarioTemplate,
)
from ..generators.base import ScenarioGenerator, ScenarioSample
from ..review import ReviewFeedback, parse_review_feedback
from ..storage import DatasetWriter
from ..teacher import TeacherClient, TeacherClientError
from ..types import Episode, Message, ToolInvocation
from ..utils import import_from_path

ToolHandler = Callable[[str, Dict[str, Any]], Dict[str, Any]]


class EndpointSelector:
    """Selects endpoints according to pool strategy and preferences."""

    def __init__(self, pool: EndpointPoolConfig, *, seed: Optional[int] = None):
        self.pool = pool
        self._random = random.Random(seed)
        self._round_robin_index = 0
        self._preferred_index = 0
        self._lookup = {endpoint.name: endpoint for endpoint in pool.endpoints}

    def select(self) -> ModelEndpointConfig:
        if self.pool.preferred_order:
            for _ in range(len(self.pool.preferred_order)):
                name = self.pool.preferred_order[self._preferred_index % len(self.pool.preferred_order)]
                self._preferred_index += 1
                endpoint = self._lookup.get(name)
                if endpoint is not None:
                    return endpoint

        if self.pool.selection_strategy == "round_robin":
            endpoint = self.pool.endpoints[self._round_robin_index % len(self.pool.endpoints)]
            self._round_robin_index += 1
            return endpoint

        total_weight = sum(endpoint.weight for endpoint in self.pool.endpoints)
        threshold = self._random.uniform(0, total_weight)
        cumulative = 0.0
        for endpoint in self.pool.endpoints:
            cumulative += endpoint.weight
            if threshold <= cumulative:
                return endpoint
        return self.pool.endpoints[-1]


class AgenticDistillationPipeline:
    """Coordinates scenario sampling, teacher/reviewer calls, validation, and storage."""

    def __init__(
        self,
        config: DistillationConfig,
        *,
        tool_handler: Optional[ToolHandler] = None,
    ):
        self.config = config
        self.tool_handler = tool_handler
        self.console = Console()
        self.writer = DatasetWriter(
            base_dir=config.output.base_dir,
            format=config.output.format,
            shard_size=config.output.shard_size,
            target_shard_bytes=config.output.target_shard_bytes,
        )

        self.random = random.Random(config.seed)
        self.generators = self._instantiate_generators(config.scenarios)
        self.generator_locks = {name: threading.Lock() for name in self.generators}

        self.teacher_selector = EndpointSelector(config.teacher_pool, seed=config.seed)
        self.teacher_clients = {
            endpoint.name: TeacherClient(endpoint) for endpoint in config.teacher_pool.endpoints
        }

        self.reviewer_selector: Optional[EndpointSelector] = None
        self.reviewer_clients: Dict[str, TeacherClient] = {}
        if config.review_flow.enabled and config.reviewer_pool:
            self.reviewer_selector = EndpointSelector(config.reviewer_pool, seed=(config.seed or 0) + 1)
            self.reviewer_clients = {
                endpoint.name: TeacherClient(endpoint) for endpoint in config.reviewer_pool.endpoints
            }

        self._progress_state: Dict[str, int] = {template.name: 0 for template in config.scenarios}
        self._targets = {template.name: template.target_episodes for template in config.scenarios}

    def run(self) -> Dict[str, int]:
        """Execute the distillation loop until all scenario quotas are satisfied."""

        with Progress(console=self.console) as progress:
            task_ids: Dict[str, TaskID] = {
                template.name: progress.add_task(f"[cyan]{template.name}", total=template.target_episodes)
                for template in self.config.scenarios
            }

            try:
                with ThreadPoolExecutor(max_workers=self.config.concurrency.max_workers) as executor:
                    inflight: set[Future[Tuple[str, Optional[Episode]]]] = set()

                    while inflight or not self._targets_reached():
                        while (
                            len(inflight) < self.config.concurrency.max_workers
                            and not self._targets_reached()
                        ):
                            template = self._choose_next_template()
                            if template is None:
                                break
                            future = executor.submit(self._produce_episode, template)
                            inflight.add(future)

                        if not inflight:
                            break

                        done, _ = wait(inflight, return_when=FIRST_COMPLETED)
                        for future in done:
                            inflight.remove(future)
                            try:
                                scenario_name, episode = future.result()
                            except TeacherClientError as exc:
                                self.console.log(f"[red]Teacher call failed: {exc}")
                                time.sleep(1.0)
                                continue
                            except Exception as exc:  # noqa: BLE001
                                self.console.log(f"[red]Unexpected error in worker: {exc}")
                                continue

                            if episode is None:
                                continue

                            self.writer.write(episode)
                            self._progress_state[scenario_name] += 1
                            progress.advance(task_ids[scenario_name], 1)
            finally:
                self.writer.finalize()
                self._close_clients()

        return self._progress_state

    def _instantiate_generators(self, templates: Iterable[ScenarioTemplate]) -> Dict[str, ScenarioGenerator]:
        generators: Dict[str, ScenarioGenerator] = {}
        for index, template in enumerate(templates):
            factory = import_from_path(template.generator)
            seed = (self.config.seed or 0) + index if self.config.seed is not None else None
            generators[template.name] = factory(seed=seed, **template.params)
        return generators

    def _close_clients(self) -> None:
        for client in self.teacher_clients.values():
            client.close()
        for client in self.reviewer_clients.values():
            client.close()

    def _choose_next_template(self) -> Optional[ScenarioTemplate]:
        remaining = [
            template
            for template in self.config.scenarios
            if self._progress_state[template.name] < template.target_episodes
        ]
        if not remaining:
            return None
        total_weight = sum(template.weight for template in remaining)
        threshold = self.random.uniform(0, total_weight)
        cumulative = 0.0
        for template in remaining:
            cumulative += template.weight
            if threshold <= cumulative:
                return template
        return remaining[-1]

    def _produce_episode(self, template: ScenarioTemplate) -> Tuple[str, Optional[Episode]]:
        generator = self.generators[template.name]
        with self.generator_locks[template.name]:
            sample = generator.sample()

        system_prompt = self._compose_system_prompt(sample.system_prompt)
        user_prompt = self._compose_user_prompt(sample.user_prompt)
        conversation: List[Dict[str, Any]] = [
            {"role": "system", "content": system_prompt},
            {"role": "user", "content": user_prompt},
        ]
        tool_invocations: List[ToolInvocation] = []

        teacher_endpoint = self.teacher_selector.select()
        teacher_client = self.teacher_clients[teacher_endpoint.name]

        response_message = self._call_teacher(
            client=teacher_client,
            endpoint=teacher_endpoint,
            messages=conversation,
            tools=sample.tools,
        )
        conversation.append(response_message)
        self._record_tool_calls(response_message, tool_invocations, conversation)

        if self.config.reflection.enabled and self.config.reflection.passes > 0:
            for idx in range(self.config.reflection.passes):
                reflection_prompt = self._build_reflection_prompt(idx)
                conversation.append({"role": "user", "content": reflection_prompt})
                reflection_message = self._call_teacher(
                    client=teacher_client,
                    endpoint=teacher_endpoint,
                    messages=conversation,
                    tools=sample.tools,
                )
                conversation.append(reflection_message)
                self._record_tool_calls(reflection_message, tool_invocations, conversation)

        review_records = self._maybe_run_review_cycle(
            conversation=conversation,
            sample=sample,
            teacher_client=teacher_client,
            teacher_endpoint=teacher_endpoint,
            tool_invocations=tool_invocations,
        )

        validation = generator.validate(conversation[2:], sample.metadata or {})
        if validation.require_retry or validation.score < self.config.validation.min_score:
            self.console.log(
                f"[yellow]Discarding episode {sample.scenario_id} "
                f"(score={validation.score:.2f}, feedback={validation.feedback})"
            )
            return template.name, None

        if self.config.review_flow.enabled and review_records:
            final_review = review_records[-1]
            if (
                final_review["score"] < self.config.review_flow.min_score
                or final_review["needs_revision"]
            ):
                self.console.log(
                    f"[yellow]Discarding episode {sample.scenario_id} "
                    f"after reviewer scored {final_review['score']:.2f}."
                )
                return template.name, None

        generation_metadata = {
            "run_name": self.config.run_name,
            "teacher": {
                "endpoint": teacher_endpoint.name,
                "provider": teacher_endpoint.provider,
                "model": teacher_endpoint.model,
                "mode": teacher_endpoint.interaction_mode,
                "temperature": teacher_endpoint.temperature,
                "top_p": teacher_endpoint.top_p,
                "max_output_tokens": teacher_endpoint.max_output_tokens,
            },
            "review": review_records,
            "reflection_passes": self.config.reflection.passes if self.config.reflection.enabled else 0,
            "seed": self.config.seed,
        }

        metadata = {
            **(sample.metadata or {}),
            "validation_feedback": validation.feedback,
            "generation": generation_metadata,
        }

        available_tools = self._normalise_available_tools(sample, metadata)
        target_tools = self._derive_target_tools(metadata, available_tools)

        episode = Episode(
            scenario_id=sample.scenario_id,
            created_at=datetime.utcnow(),
            system_prompt=system_prompt,
            user_prompt=user_prompt,
            messages=[self._to_message(msg) for msg in conversation],
            tool_invocations=tool_invocations,
            score=validation.score,
            metadata=metadata,
            available_tools=available_tools,
            target_tools=target_tools,
        )
        return template.name, episode

    def _call_teacher(
        self,
        *,
        client: TeacherClient,
        endpoint: ModelEndpointConfig,
        messages: List[Dict[str, Any]],
        tools: Optional[Iterable[Dict[str, Any]]] = None,
    ) -> Dict[str, Any]:
        response = client.generate(
            messages=messages,
            tools=tools,
            temperature=endpoint.temperature,
            top_p=endpoint.top_p,
            max_output_tokens=endpoint.max_output_tokens,
        )
        return response["choices"][0]["message"]

    def _normalise_available_tools(
        self,
        sample: ScenarioSample,
        metadata: Dict[str, Any],
    ) -> List[Dict[str, Any]]:
        tools: List[Dict[str, Any]] = []
        seen: set[str] = set()

        def add_tool(entry: Dict[str, Any], source: str) -> None:
            name = entry.get("name")
            if not name or name in seen:
                return
            record: Dict[str, Any] = {"name": name, "source": source}
            if description := entry.get("description"):
                record["description"] = description
            if params := entry.get("parameters"):
                record["parameters"] = params
            if categories := entry.get("categories"):
                record["categories"] = categories
            if tags := entry.get("tags"):
                record["tags"] = tags
            tools.append(record)
            seen.add(name)

<<<<<<< HEAD
=======
        def iter_entries(value: Any) -> List[Any]:
            if value is None:
                return []
            if isinstance(value, dict):
                return [value]
            if isinstance(value, (list, tuple, set)):
                return list(value)
            return [value]

>>>>>>> 4ffeed9e
        if sample.tools:
            for tool in sample.tools:
                if isinstance(tool, dict) and tool.get("type") == "function":
                    function = tool.get("function", {})
                    if isinstance(function, dict):
                        add_tool(function, "scenario.tools")

        for key in ("tool_definitions", "tool_summaries", "selected_tool_details"):
<<<<<<< HEAD
            for entry in self._iter_entries(metadata.get(key)):
=======
            for entry in iter_entries(metadata.get(key)):
>>>>>>> 4ffeed9e
                if isinstance(entry, dict):
                    add_tool(entry, f"metadata.{key}")

        source_case = metadata.get("source_case") or {}
<<<<<<< HEAD
        for entry in self._iter_entries(source_case.get("tools")):
=======
        for entry in iter_entries(source_case.get("tools")):
>>>>>>> 4ffeed9e
            if isinstance(entry, dict):
                add_tool(entry, "metadata.source_case.tools")

        return tools

    def _derive_target_tools(
        self,
        metadata: Dict[str, Any],
        available_tools: List[Dict[str, Any]],
    ) -> List[Dict[str, Any]]:
        targets: List[Dict[str, Any]] = []
        seen: set[str] = set()
        available_lookup = {
            tool.get("name"): tool for tool in available_tools if tool.get("name")
        }

        def register(items: Any, source: str) -> None:
<<<<<<< HEAD
            for item in self._iter_entries(items):
=======
            for item in iter_entries(items):
>>>>>>> 4ffeed9e
                if isinstance(item, dict):
                    name = item.get("name")
                    reason = item.get("reason")
                else:
                    name = item
                    reason = None
                if not name or name in seen:
                    continue
                targets.append(
                    {
                        "name": name,
                        "reason": reason or f"Highlighted in {source}.",
                        "source": source,
                        "present_in_available_tools": name in available_lookup,
                    }
                )
                seen.add(name)

        register(metadata.get("tool_focus") or [], "metadata.tool_focus")
        register(metadata.get("recommended_tools") or [], "metadata.recommended_tools")
        register(
            metadata.get("metadata_overrides", {}).get("target_tools") or [],
            "metadata.metadata_overrides.target_tools",
        )

        source_case = metadata.get("source_case") or {}
        register(source_case.get("required_tools") or [], "metadata.source_case.required_tools")

        if not targets:
            for tool in available_tools:
                name = tool.get("name")
                if not name or name in seen:
                    continue
                targets.append(
                    {
                        "name": name,
                        "reason": "No explicit targets provided; defaulting to all available tools.",
                        "source": "inferred",
                        "present_in_available_tools": True,
                    }
                )
                seen.add(name)

        return targets

    def _record_tool_calls(
        self,
        message: Dict[str, Any],
        tool_invocations: List[ToolInvocation],
        conversation: List[Dict[str, Any]],
    ) -> None:
        tool_calls = message.get("tool_calls", []) if isinstance(message, dict) else []
        for call in tool_calls:
            function = call.get("function", {})
            name = function.get("name", "unknown_tool")
            raw_arguments = function.get("arguments", {})
            if isinstance(raw_arguments, str):
                try:
                    arguments = json.loads(raw_arguments)
                except json.JSONDecodeError:
                    arguments = {"raw": raw_arguments}
            else:
                arguments = raw_arguments

            invocation = ToolInvocation(name=name, arguments=arguments)

            if self.tool_handler:
                try:
                    result = self.tool_handler(name, arguments)
                    if not isinstance(result, dict):
                        result = {"content": str(result)}
                    invocation.output = result
                    invocation.success = True
                    conversation.append(
                        {
                            "role": "tool",
                            "name": name,
                            "content": result.get("content", ""),
                            "tool_call_id": call.get("id"),
                        }
                    )
                except Exception as exc:  # noqa: BLE001
                    invocation.output = {"error": str(exc)}
                    invocation.success = False
                    conversation.append(
                        {
                            "role": "tool",
                            "name": name,
                            "content": f"Tool execution failed: {exc}",
                            "tool_call_id": call.get("id"),
                        }
                    )
            tool_invocations.append(invocation)

    def _maybe_run_review_cycle(
        self,
        *,
        conversation: List[Dict[str, Any]],
        sample: ScenarioSample,
        teacher_client: TeacherClient,
        teacher_endpoint: ModelEndpointConfig,
        tool_invocations: List[ToolInvocation],
    ) -> List[Dict[str, Any]]:
        if not self.config.review_flow.enabled or not self.reviewer_selector:
            return []

        review_records: List[Dict[str, Any]] = []

        for round_index in range(self.config.review_flow.max_rounds + 1):
            reviewer_endpoint = self.reviewer_selector.select()
            reviewer_client = self.reviewer_clients[reviewer_endpoint.name]

            review_messages = [
                {"role": "system", "content": self.config.prompts.reviewer_template},
                {
                    "role": "user",
                    "content": self._build_reviewer_prompt(conversation, sample, round_index),
                },
            ]

            review_response = reviewer_client.generate(
                messages=review_messages,
                temperature=0.0,
                top_p=0.9,
                max_output_tokens=1024,
            )
            review_message = review_response["choices"][0]["message"]
            feedback = parse_review_feedback(review_message.get("content", ""))
            review_record = {
                "round": round_index,
                "reviewer_endpoint": reviewer_endpoint.name,
                "reviewer_model": reviewer_endpoint.model,
                "reviewer_provider": reviewer_endpoint.provider,
                "reviewer_temperature": reviewer_endpoint.temperature,
                "score": feedback.score,
                "needs_revision": feedback.needs_revision,
                "feedback": feedback.feedback,
                "chinese_summary": feedback.chinese_summary,
            }
            review_records.append(review_record)

            if (
                feedback.score >= self.config.review_flow.min_score
                and not feedback.needs_revision
            ):
                break

            allows_revision = (
                self.config.review_flow.auto_refine
                and round_index < self.config.review_flow.max_rounds
            )
            if not allows_revision:
                break

            revision_prompt = self.config.prompts.revision_template.format(
                feedback=self._format_feedback_for_revision(feedback)
            )
            conversation.append({"role": "user", "content": revision_prompt})
            revision_message = self._call_teacher(
                client=teacher_client,
                endpoint=teacher_endpoint,
                messages=conversation,
                tools=sample.tools,
            )
            conversation.append(revision_message)
            self._record_tool_calls(revision_message, tool_invocations, conversation)

        return review_records

    def _build_reflection_prompt(self, pass_index: int) -> str:
        styles = {
            "default": (
                "Review your previous answer. Identify mistakes or missing steps. "
                "Revise the response to be explicit about tool usage and decision justifications."
            ),
            "concise": "Check your last answer for gaps. Provide a crisp, corrected plan.",
            "exhaustive": (
                "Examine every assumption in your last answer. Correct errors, fill in missing command outputs, "
                "and ensure mitigation guidance is actionable. Provide both English reasoning and a short Chinese recap."
            ),
        }
        base_prompt = styles.get(self.config.reflection.critique_style, styles["default"])
        return f"Reflection pass {pass_index + 1}: {base_prompt}"

    def _build_reviewer_prompt(
        self,
        conversation: List[Dict[str, Any]],
        sample: ScenarioSample,
        round_index: int,
    ) -> str:
        transcript = json.dumps(
            [
                {
                    "role": msg.get("role"),
                    "name": msg.get("name"),
                    "content": msg.get("content"),
                    "tool_calls": msg.get("tool_calls"),
                }
                for msg in conversation
            ],
            ensure_ascii=False,
            indent=2,
        )
        return (
            f"Scenario ID: {sample.scenario_id}\n"
            f"Round: {round_index}\n"
            f"Metadata: {json.dumps(sample.metadata, ensure_ascii=False)}\n"
            f"Transcript JSON:\n{transcript}\n"
            "Assess the assistant's latest answer for correctness, completeness, and agentic decision making."
        )

    @staticmethod
    def _format_feedback_for_revision(feedback: ReviewFeedback) -> str:
        chinese = f"\n中文摘要: {feedback.chinese_summary}" if feedback.chinese_summary else ""
        return f"{feedback.feedback}{chinese}"

    @staticmethod
    def _targets_reached_static(progress: Dict[str, int], targets: Dict[str, int]) -> bool:
        return all(progress[name] >= targets[name] for name in targets)

    def _targets_reached(self) -> bool:
        return self._targets_reached_static(self._progress_state, self._targets)

    def _compose_system_prompt(self, original: str) -> str:
        prefix = self.config.prompts.global_system_prefix.strip()
        if not prefix:
            return original
        return f"{prefix}\n\n{original}".strip()

    def _compose_user_prompt(self, original: str) -> str:
        guidelines = self.config.prompts.user_guidelines.strip()
        if not guidelines:
            return original
        return f"{guidelines}\n\n{original}".strip()

    @staticmethod
    def _to_message(data: Dict[str, Any]) -> Message:
        content = data.get("content")
        safe_content = deepcopy(content) if content is not None else ""

        thinking = data.get("thinking")
        derived_thinking: Any = None
        if thinking is None and isinstance(content, list):
            candidates = [
                segment
                for segment in content
                if isinstance(segment, dict)
                and segment.get("type") in {"thinking", "reasoning", "thought"}
            ]
            if candidates:
                derived_thinking = deepcopy(candidates)

        return Message(
            role=data.get("role", ""),
            content=safe_content,
            name=data.get("name"),
            tool_calls=data.get("tool_calls"),
            tool_call_id=data.get("tool_call_id"),
            thinking=deepcopy(thinking) if thinking is not None else derived_thinking,
        )

    @staticmethod
    def _iter_entries(value: Any) -> List[Any]:
        if value is None:
            return []
        if isinstance(value, dict):
            return [value]
        if isinstance(value, (list, tuple, set)):
            return list(value)
        return [value]<|MERGE_RESOLUTION|>--- conflicted
+++ resolved
@@ -332,8 +332,6 @@
             tools.append(record)
             seen.add(name)
 
-<<<<<<< HEAD
-=======
         def iter_entries(value: Any) -> List[Any]:
             if value is None:
                 return []
@@ -343,7 +341,6 @@
                 return list(value)
             return [value]
 
->>>>>>> 4ffeed9e
         if sample.tools:
             for tool in sample.tools:
                 if isinstance(tool, dict) and tool.get("type") == "function":
@@ -352,20 +349,12 @@
                         add_tool(function, "scenario.tools")
 
         for key in ("tool_definitions", "tool_summaries", "selected_tool_details"):
-<<<<<<< HEAD
-            for entry in self._iter_entries(metadata.get(key)):
-=======
             for entry in iter_entries(metadata.get(key)):
->>>>>>> 4ffeed9e
                 if isinstance(entry, dict):
                     add_tool(entry, f"metadata.{key}")
 
         source_case = metadata.get("source_case") or {}
-<<<<<<< HEAD
-        for entry in self._iter_entries(source_case.get("tools")):
-=======
         for entry in iter_entries(source_case.get("tools")):
->>>>>>> 4ffeed9e
             if isinstance(entry, dict):
                 add_tool(entry, "metadata.source_case.tools")
 
@@ -383,11 +372,7 @@
         }
 
         def register(items: Any, source: str) -> None:
-<<<<<<< HEAD
-            for item in self._iter_entries(items):
-=======
             for item in iter_entries(items):
->>>>>>> 4ffeed9e
                 if isinstance(item, dict):
                     name = item.get("name")
                     reason = item.get("reason")
